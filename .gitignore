.env
*venv*
*__pycache__*
*backup*
*mlzoomcamp*
data/
<<<<<<< HEAD
*node_modules*
=======
*.h5
>>>>>>> fa041187
<|MERGE_RESOLUTION|>--- conflicted
+++ resolved
@@ -4,8 +4,5 @@
 *backup*
 *mlzoomcamp*
 data/
-<<<<<<< HEAD
 *node_modules*
-=======
-*.h5
->>>>>>> fa041187
+*.h5